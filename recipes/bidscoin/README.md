--- conflicted
+++ resolved
@@ -1,22 +1,13 @@
 
 ----------------------------------
-<<<<<<< HEAD
 ## bidscoin/4.3.0 ##
 Contains a GUI and CLI tools needed for DICOM to BIDS conversion, as well as MRS spectroscopy and physiological data to BIDS conversion
-=======
-## bidscoin/4.2.1 ##
-Contains a collection of tools needed for DICOM to BIDS conversion, as well as MRS spectroscopy and physiological data to BIDS conversion
->>>>>>> 487747ca
 
 Tools included (NB: some tools that depend on FSL or FreeSurfer are not included):
 ```
-<<<<<<< HEAD
 dcm2niix: https://github.com/rordenlab/dcm2niix (v1.0.20240202)
 spec2nii: https://github.com/wtclarke/spec2nii (v0.7.2)
 bidscoin: https://bidscoin.readthedocs.io/en/4.3.0
-=======
-bidscoin: https://bidscoin.readthedocs.io/en/4.2.1
->>>>>>> 487747ca
     bidscoin
     bidscoiner
     bidseditor
@@ -27,13 +18,6 @@
     physio2tsv
     plotphysio
     rawmapper
-<<<<<<< HEAD
-=======
-    skullstrip
-    slicereport
-dcm2niix: v1.0.20230411 https://github.com/rordenlab/dcm2niix
-spec2nii: v0.7.0: https://github.com/wtclarke/spec2nii
->>>>>>> 487747ca
 ```
 
 Example converting dicom to BIDS: 
@@ -47,22 +31,13 @@
 ```
 
 More documentation can be found here:
-<<<<<<< HEAD
 https://bidscoin.readthedocs.io/
-=======
-https://bidscoin.readthedocs.io/en/4.2.1
->>>>>>> 487747ca
-
 
 Citation:
 ```
 Zwiers MP, Moia S, Oostenveld R. BIDScoin: A User-Friendly Application to Convert Source Data to Brain Imaging Data Structure. Front Neuroinform. 2022 Jan 13;15:770608. doi: 10.3389/fninf.2021.770608. PMID: 35095452; PMCID: PMC8792932.
 ```
 
-<<<<<<< HEAD
 To run container outside of this environment: ml bidscoin/4.3.0
-=======
-To run container outside of this environment: `ml bidscoin/4.2.1`
->>>>>>> 487747ca
 
 ----------------------------------